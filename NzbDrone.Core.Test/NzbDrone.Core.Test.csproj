﻿<?xml version="1.0" encoding="utf-8"?>
<Project ToolsVersion="4.0" DefaultTargets="Build" xmlns="http://schemas.microsoft.com/developer/msbuild/2003">
  <PropertyGroup>
    <Configuration Condition=" '$(Configuration)' == '' ">Debug</Configuration>
    <Platform Condition=" '$(Platform)' == '' ">AnyCPU</Platform>
    <ProductVersion>8.0.30703</ProductVersion>
    <SchemaVersion>2.0</SchemaVersion>
    <ProjectGuid>{193ADD3B-792B-4173-8E4C-5A3F8F0237F0}</ProjectGuid>
    <OutputType>Library</OutputType>
    <AppDesignerFolder>Properties</AppDesignerFolder>
    <RootNamespace>NzbDrone.Core.Test</RootNamespace>
    <AssemblyName>NzbDrone.Core.Test</AssemblyName>
    <TargetFrameworkVersion>v4.0</TargetFrameworkVersion>
    <FileAlignment>512</FileAlignment>
  </PropertyGroup>
  <PropertyGroup Condition=" '$(Configuration)|$(Platform)' == 'Debug|AnyCPU' ">
    <DebugSymbols>true</DebugSymbols>
    <DebugType>full</DebugType>
    <Optimize>false</Optimize>
    <OutputPath>bin\Debug\</OutputPath>
    <DefineConstants>DEBUG;TRACE</DefineConstants>
    <ErrorReport>prompt</ErrorReport>
    <WarningLevel>4</WarningLevel>
  </PropertyGroup>
  <PropertyGroup Condition=" '$(Configuration)|$(Platform)' == 'Release|AnyCPU' ">
    <DebugType>pdbonly</DebugType>
    <Optimize>true</Optimize>
    <OutputPath>bin\Release\</OutputPath>
    <DefineConstants>TRACE</DefineConstants>
    <ErrorReport>prompt</ErrorReport>
    <WarningLevel>4</WarningLevel>
  </PropertyGroup>
  <ItemGroup>
    <Reference Include="FizzWare.NBuilder, Version=2.1.9.0, Culture=neutral, PublicKeyToken=5651b03e12e42c12, processorArchitecture=MSIL">
      <SpecificVersion>False</SpecificVersion>
      <HintPath>Libs\FizzWare.NBuilder.dll</HintPath>
    </Reference>
    <Reference Include="Gallio, Version=3.2.0.0, Culture=neutral, PublicKeyToken=eb9cfa67ee6ab36e, processorArchitecture=MSIL" />
    <Reference Include="log4net, Version=1.2.10.0, Culture=neutral, PublicKeyToken=1b44e1d426115821, processorArchitecture=MSIL">
      <SpecificVersion>False</SpecificVersion>
      <HintPath>..\NzbDrone.Core\Libraries\log4net.dll</HintPath>
    </Reference>
    <Reference Include="MbUnit, Version=3.2.0.0, Culture=neutral, PublicKeyToken=eb9cfa67ee6ab36e, processorArchitecture=MSIL" />
    <Reference Include="MbUnit35, Version=3.2.0.0, Culture=neutral, PublicKeyToken=eb9cfa67ee6ab36e, processorArchitecture=MSIL" />
    <Reference Include="Moq, Version=4.0.10827.0, Culture=neutral, PublicKeyToken=69f491c39445e920, processorArchitecture=MSIL">
      <SpecificVersion>False</SpecificVersion>
      <HintPath>Moq\Moq.dll</HintPath>
    </Reference>
    <Reference Include="Ninject, Version=2.0.0.0, Culture=neutral, PublicKeyToken=c7192dc5380945e7, processorArchitecture=MSIL">
      <SpecificVersion>False</SpecificVersion>
      <HintPath>..\NzbDrone.Core\Libraries\Ninject.dll</HintPath>
    </Reference>
    <Reference Include="SubSonic.Core, Version=3.0.0.3, Culture=neutral, processorArchitecture=MSIL">
      <SpecificVersion>False</SpecificVersion>
      <HintPath>..\NzbDrone.Core\Libraries\SubSonic.Core.dll</HintPath>
    </Reference>
    <Reference Include="System" />
    <Reference Include="System.Core" />
    <Reference Include="System.Xml.Linq" />
    <Reference Include="System.Data.DataSetExtensions" />
    <Reference Include="Microsoft.CSharp" />
    <Reference Include="System.Data" />
    <Reference Include="System.Xml" />
    <Reference Include="TvdbLib">
      <HintPath>..\NzbDrone.Core\Libraries\TvdbLib.dll</HintPath>
    </Reference>
  </ItemGroup>
  <ItemGroup>
    <Compile Include="DbConfigControllerTest.cs" />
    <Compile Include="MockLib.cs" />
    <Compile Include="Ninject.Moq\ExtensionsForBindingSyntax.cs" />
    <Compile Include="Ninject.Moq\MockingKernel.cs" />
    <Compile Include="Ninject.Moq\MockProvider.cs" />
    <Compile Include="Properties\AssemblyInfo.cs" />
    <Compile Include="SabControllerTest.cs" />
<<<<<<< HEAD
    <Compile Include="SeriesTest.cs" />
=======
>>>>>>> a2967f46
    <Compile Include="TvDbControllerTest.cs" />
  </ItemGroup>
  <ItemGroup>
    <ProjectReference Include="..\NzbDrone.Core\NzbDrone.Core.csproj">
      <Project>{FF5EE3B6-913B-47CE-9CEB-11C51B4E1205}</Project>
      <Name>NzbDrone.Core</Name>
    </ProjectReference>
  </ItemGroup>
  <ItemGroup>
<<<<<<< HEAD
    <Content Include="Libs\FizzWare.NBuilder.dll" />
    <Content Include="Libs\Moq.dll" />
    <Content Include="Libs\Moq.xml" />
=======
>>>>>>> a2967f46
    <Content Include="Files\Queue.xml">
      <CopyToOutputDirectory>PreserveNewest</CopyToOutputDirectory>
    </Content>
    <Content Include="Files\QueueEmpty.xml">
      <CopyToOutputDirectory>PreserveNewest</CopyToOutputDirectory>
    </Content>
    <Content Include="Files\QueueError.txt">
      <CopyToOutputDirectory>PreserveNewest</CopyToOutputDirectory>
    </Content>
<<<<<<< HEAD
=======
    <Content Include="Moq\Moq.dll" />
    <Content Include="Moq\Moq.xml" />
>>>>>>> a2967f46
  </ItemGroup>
  <ItemGroup />
  <Import Project="$(MSBuildToolsPath)\Microsoft.CSharp.targets" />
  <!-- To modify your build process, add your task inside one of the targets below and uncomment it. 
       Other similar extension points exist, see Microsoft.Common.targets.
  <Target Name="BeforeBuild">
  </Target>
  <Target Name="AfterBuild">
  </Target>
  -->
</Project><|MERGE_RESOLUTION|>--- conflicted
+++ resolved
@@ -73,10 +73,7 @@
     <Compile Include="Ninject.Moq\MockProvider.cs" />
     <Compile Include="Properties\AssemblyInfo.cs" />
     <Compile Include="SabControllerTest.cs" />
-<<<<<<< HEAD
     <Compile Include="SeriesTest.cs" />
-=======
->>>>>>> a2967f46
     <Compile Include="TvDbControllerTest.cs" />
   </ItemGroup>
   <ItemGroup>
@@ -86,26 +83,20 @@
     </ProjectReference>
   </ItemGroup>
   <ItemGroup>
-<<<<<<< HEAD
     <Content Include="Libs\FizzWare.NBuilder.dll" />
     <Content Include="Libs\Moq.dll" />
     <Content Include="Libs\Moq.xml" />
-=======
->>>>>>> a2967f46
+    <Content Include="Files\Queue.xml">
     <Content Include="Files\Queue.xml">
       <CopyToOutputDirectory>PreserveNewest</CopyToOutputDirectory>
     </Content>
     <Content Include="Files\QueueEmpty.xml">
       <CopyToOutputDirectory>PreserveNewest</CopyToOutputDirectory>
     </Content>
+
     <Content Include="Files\QueueError.txt">
       <CopyToOutputDirectory>PreserveNewest</CopyToOutputDirectory>
     </Content>
-<<<<<<< HEAD
-=======
-    <Content Include="Moq\Moq.dll" />
-    <Content Include="Moq\Moq.xml" />
->>>>>>> a2967f46
   </ItemGroup>
   <ItemGroup />
   <Import Project="$(MSBuildToolsPath)\Microsoft.CSharp.targets" />
