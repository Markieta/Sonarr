﻿<?xml version="1.0" encoding="utf-8"?>
<Project ToolsVersion="4.0" DefaultTargets="Build" xmlns="http://schemas.microsoft.com/developer/msbuild/2003">
  <PropertyGroup>
    <Configuration Condition=" '$(Configuration)' == '' ">Debug</Configuration>
    <Platform Condition=" '$(Platform)' == '' ">x86</Platform>
    <ProductVersion>8.0.30703</ProductVersion>
    <SchemaVersion>2.0</SchemaVersion>
    <ProjectGuid>{FF5EE3B6-913B-47CE-9CEB-11C51B4E1205}</ProjectGuid>
    <OutputType>Library</OutputType>
    <AppDesignerFolder>Properties</AppDesignerFolder>
    <RootNamespace>NzbDrone.Core</RootNamespace>
    <AssemblyName>NzbDrone.Core</AssemblyName>
    <TargetFrameworkVersion>v4.0</TargetFrameworkVersion>
    <TargetFrameworkProfile>
    </TargetFrameworkProfile>
    <FileAlignment>512</FileAlignment>
    <PublishUrl>publish\</PublishUrl>
    <Install>true</Install>
    <InstallFrom>Disk</InstallFrom>
    <UpdateEnabled>false</UpdateEnabled>
    <UpdateMode>Foreground</UpdateMode>
    <UpdateInterval>7</UpdateInterval>
    <UpdateIntervalUnits>Days</UpdateIntervalUnits>
    <UpdatePeriodically>false</UpdatePeriodically>
    <UpdateRequired>false</UpdateRequired>
    <MapFileExtensions>true</MapFileExtensions>
    <ApplicationRevision>0</ApplicationRevision>
    <ApplicationVersion>1.0.0.%2a</ApplicationVersion>
    <IsWebBootstrapper>false</IsWebBootstrapper>
    <UseApplicationTrust>false</UseApplicationTrust>
    <BootstrapperEnabled>true</BootstrapperEnabled>
  </PropertyGroup>
  <PropertyGroup Condition=" '$(Configuration)|$(Platform)' == 'Debug|x86' ">
    <PlatformTarget>x86</PlatformTarget>
    <DebugSymbols>true</DebugSymbols>
    <DebugType>full</DebugType>
    <Optimize>false</Optimize>
    <OutputPath>bin\Debug\</OutputPath>
    <DefineConstants>DEBUG;TRACE</DefineConstants>
    <ErrorReport>prompt</ErrorReport>
    <WarningLevel>4</WarningLevel>
  </PropertyGroup>
  <PropertyGroup Condition=" '$(Configuration)|$(Platform)' == 'Release|x86' ">
    <PlatformTarget>x86</PlatformTarget>
    <DebugType>pdbonly</DebugType>
    <Optimize>true</Optimize>
    <OutputPath>bin\Release\</OutputPath>
    <DefineConstants>TRACE</DefineConstants>
    <ErrorReport>prompt</ErrorReport>
    <WarningLevel>4</WarningLevel>
  </PropertyGroup>
  <PropertyGroup>
    <ApplicationIcon>
    </ApplicationIcon>
  </PropertyGroup>
  <PropertyGroup Condition="'$(Configuration)|$(Platform)' == 'Debug|x64'">
    <DebugSymbols>true</DebugSymbols>
    <OutputPath>bin\x64\Debug\</OutputPath>
    <DefineConstants>DEBUG;TRACE</DefineConstants>
    <DebugType>full</DebugType>
    <PlatformTarget>x64</PlatformTarget>
    <CodeAnalysisLogFile>bin\Debug\SABSync.exe.CodeAnalysisLog.xml</CodeAnalysisLogFile>
    <CodeAnalysisUseTypeNameInSuppression>true</CodeAnalysisUseTypeNameInSuppression>
    <CodeAnalysisModuleSuppressionsFile>GlobalSuppressions.cs</CodeAnalysisModuleSuppressionsFile>
    <ErrorReport>prompt</ErrorReport>
    <CodeAnalysisRuleSet>MinimumRecommendedRules.ruleset</CodeAnalysisRuleSet>
    <CodeAnalysisRuleSetDirectories>;C:\Program Files (x86)\Microsoft Visual Studio 10.0\Team Tools\Static Analysis Tools\\Rule Sets</CodeAnalysisRuleSetDirectories>
    <CodeAnalysisIgnoreBuiltInRuleSets>false</CodeAnalysisIgnoreBuiltInRuleSets>
    <CodeAnalysisRuleDirectories>;C:\Program Files (x86)\Microsoft Visual Studio 10.0\Team Tools\Static Analysis Tools\FxCop\\Rules</CodeAnalysisRuleDirectories>
    <CodeAnalysisIgnoreBuiltInRules>false</CodeAnalysisIgnoreBuiltInRules>
  </PropertyGroup>
  <PropertyGroup Condition="'$(Configuration)|$(Platform)' == 'Release|x64'">
    <OutputPath>bin\x64\Release\</OutputPath>
    <DefineConstants>TRACE</DefineConstants>
    <Optimize>true</Optimize>
    <DebugType>pdbonly</DebugType>
    <PlatformTarget>x64</PlatformTarget>
    <CodeAnalysisLogFile>bin\Release\SABSync.exe.CodeAnalysisLog.xml</CodeAnalysisLogFile>
    <CodeAnalysisUseTypeNameInSuppression>true</CodeAnalysisUseTypeNameInSuppression>
    <CodeAnalysisModuleSuppressionsFile>GlobalSuppressions.cs</CodeAnalysisModuleSuppressionsFile>
    <ErrorReport>prompt</ErrorReport>
    <CodeAnalysisRuleSet>MinimumRecommendedRules.ruleset</CodeAnalysisRuleSet>
    <CodeAnalysisRuleSetDirectories>;C:\Program Files (x86)\Microsoft Visual Studio 10.0\Team Tools\Static Analysis Tools\\Rule Sets</CodeAnalysisRuleSetDirectories>
    <CodeAnalysisIgnoreBuiltInRuleSets>false</CodeAnalysisIgnoreBuiltInRuleSets>
    <CodeAnalysisRuleDirectories>;C:\Program Files (x86)\Microsoft Visual Studio 10.0\Team Tools\Static Analysis Tools\FxCop\\Rules</CodeAnalysisRuleDirectories>
    <CodeAnalysisIgnoreBuiltInRules>false</CodeAnalysisIgnoreBuiltInRules>
    <CodeAnalysisFailOnMissingRules>false</CodeAnalysisFailOnMissingRules>
  </PropertyGroup>
  <PropertyGroup Condition="'$(Configuration)|$(Platform)' == 'Debug|AnyCPU'">
    <DebugSymbols>true</DebugSymbols>
    <OutputPath>bin\Debug\</OutputPath>
    <DefineConstants>DEBUG;TRACE</DefineConstants>
    <DebugType>full</DebugType>
    <PlatformTarget>AnyCPU</PlatformTarget>
    <CodeAnalysisLogFile>bin\Debug\SABSync.exe.CodeAnalysisLog.xml</CodeAnalysisLogFile>
    <CodeAnalysisUseTypeNameInSuppression>true</CodeAnalysisUseTypeNameInSuppression>
    <CodeAnalysisModuleSuppressionsFile>GlobalSuppressions.cs</CodeAnalysisModuleSuppressionsFile>
    <ErrorReport>prompt</ErrorReport>
    <CodeAnalysisRuleSet>MinimumRecommendedRules.ruleset</CodeAnalysisRuleSet>
    <CodeAnalysisRuleSetDirectories>;C:\Program Files (x86)\Microsoft Visual Studio 10.0\Team Tools\Static Analysis Tools\\Rule Sets</CodeAnalysisRuleSetDirectories>
    <CodeAnalysisRuleDirectories>;C:\Program Files (x86)\Microsoft Visual Studio 10.0\Team Tools\Static Analysis Tools\FxCop\\Rules</CodeAnalysisRuleDirectories>
    <CodeAnalysisIgnoreBuiltInRules>false</CodeAnalysisIgnoreBuiltInRules>
  </PropertyGroup>
  <PropertyGroup Condition="'$(Configuration)|$(Platform)' == 'Release|AnyCPU'">
    <OutputPath>bin\Release\</OutputPath>
    <DefineConstants>TRACE</DefineConstants>
    <Optimize>true</Optimize>
    <DebugType>pdbonly</DebugType>
    <PlatformTarget>AnyCPU</PlatformTarget>
    <CodeAnalysisLogFile>bin\Release\SABSync.exe.CodeAnalysisLog.xml</CodeAnalysisLogFile>
    <CodeAnalysisUseTypeNameInSuppression>true</CodeAnalysisUseTypeNameInSuppression>
    <CodeAnalysisModuleSuppressionsFile>GlobalSuppressions.cs</CodeAnalysisModuleSuppressionsFile>
    <ErrorReport>prompt</ErrorReport>
    <CodeAnalysisRuleSet>MinimumRecommendedRules.ruleset</CodeAnalysisRuleSet>
    <CodeAnalysisRuleSetDirectories>;C:\Program Files (x86)\Microsoft Visual Studio 10.0\Team Tools\Static Analysis Tools\\Rule Sets</CodeAnalysisRuleSetDirectories>
    <CodeAnalysisIgnoreBuiltInRuleSets>false</CodeAnalysisIgnoreBuiltInRuleSets>
    <CodeAnalysisRuleDirectories>;C:\Program Files (x86)\Microsoft Visual Studio 10.0\Team Tools\Static Analysis Tools\FxCop\\Rules</CodeAnalysisRuleDirectories>
    <CodeAnalysisIgnoreBuiltInRules>false</CodeAnalysisIgnoreBuiltInRules>
  </PropertyGroup>
  <PropertyGroup>
    <StartupObject />
  </PropertyGroup>
  <ItemGroup>
    <Reference Include="Castle.Core">
      <HintPath>Libraries\Castle.Core.dll</HintPath>
    </Reference>
    <Reference Include="Exceptioneer.WindowsFormsClient, Version=1.0.0.0, Culture=neutral, processorArchitecture=MSIL">
      <SpecificVersion>False</SpecificVersion>
      <HintPath>Libraries\Exceptioneer.WindowsFormsClient.dll</HintPath>
    </Reference>
    <Reference Include="Gallio, Version=3.2.0.0, Culture=neutral, PublicKeyToken=eb9cfa67ee6ab36e, processorArchitecture=MSIL" />
    <Reference Include="MbUnit, Version=3.2.0.0, Culture=neutral, PublicKeyToken=eb9cfa67ee6ab36e, processorArchitecture=MSIL" />
    <Reference Include="Ninject, Version=2.2.0.0, Culture=neutral, PublicKeyToken=c7192dc5380945e7, processorArchitecture=MSIL">
      <SpecificVersion>False</SpecificVersion>
      <HintPath>..\packages\Ninject.2.2.1.0\lib\.NetFramework 4.0\Ninject.dll</HintPath>
    </Reference>
    <Reference Include="NLog, Version=2.0.0.0, Culture=neutral, PublicKeyToken=5120e14c03d0593c, processorArchitecture=MSIL" />
    <Reference Include="NLog.Extended, Version=2.0.0.0, Culture=neutral, PublicKeyToken=5120e14c03d0593c, processorArchitecture=MSIL">
      <SpecificVersion>False</SpecificVersion>
      <HintPath>Libraries\NLog.Extended.dll</HintPath>
    </Reference>
    <Reference Include="SubSonic.Core, Version=3.0.0.3, Culture=neutral, processorArchitecture=MSIL">
      <SpecificVersion>False</SpecificVersion>
      <HintPath>Libraries\SubSonic.Core.dll</HintPath>
    </Reference>
    <Reference Include="System" />
    <Reference Include="System.ComponentModel.DataAnnotations" />
    <Reference Include="System.configuration" />
    <Reference Include="System.Core" />
    <Reference Include="System.Data" />
    <Reference Include="System.Runtime.Serialization" />
    <Reference Include="System.ServiceModel" />
    <Reference Include="System.Web" />
    <Reference Include="System.Web.Extensions" />
    <Reference Include="System.XML" />
    <Reference Include="System.Xml.Linq" />
    <Reference Include="TvdbLib">
      <HintPath>Libraries\TvdbLib.dll</HintPath>
    </Reference>
  </ItemGroup>
  <ItemGroup>
    <Compile Include="Helpers\EpisodeRenameHelper.cs" />
    <Compile Include="Helpers\EpisodeSortingHelper.cs" />
    <Compile Include="Helpers\SceneNameHelper.cs" />
    <Compile Include="Instrumentation\LogProvider.cs" />
    <Compile Include="Instrumentation\SubsonicTarget.cs" />
    <Compile Include="Instrumentation\ExceptioneerTarget.cs" />
    <Compile Include="Instrumentation\NlogWriter.cs" />
<<<<<<< HEAD
    <Compile Include="Model\SabnzbdInfoModel.cs" />
    <Compile Include="Providers\AutoConfigureProvider.cs" />
=======
    <Compile Include="Providers\Indexer\SyndicationFeedXmlReader.cs" />
>>>>>>> a8815cd5
    <Compile Include="Providers\Indexer\NzbMatrixProvider.cs" />
    <Compile Include="Providers\Jobs\NewSeriesUpdate.cs" />
    <Compile Include="Providers\Jobs\JobProvider.cs" />
    <Compile Include="Providers\Indexer\NewzbinProvider.cs" />
    <Compile Include="Providers\Indexer\NzbsRUsProvider.cs" />
    <Compile Include="Providers\Jobs\IJob.cs" />
    <Compile Include="Providers\Jobs\RssSyncJob.cs" />
    <Compile Include="Providers\Jobs\UpdateInfoJob.cs" />
    <Compile Include="Repository\JobSetting.cs" />
    <Compile Include="Repository\IndexerSetting.cs" />
    <Compile Include="Model\EpisodeParseResult.cs" />
    <Compile Include="Model\EpisodeRenameModel.cs" />
    <Compile Include="Model\EpisodeSortingType.cs" />
    <Compile Include="Model\EpisodeStatusType.cs" />
    <Compile Include="Model\SabnzbdPriorityType.cs" />
    <Compile Include="Model\SceneNameModel.cs" />
    <Compile Include="Model\SeasonParseResult.cs" />
    <Compile Include="Model\UpcomingEpisodesModel.cs" />
    <Compile Include="Providers\Indexer\IndexerProviderBase.cs" />
    <Compile Include="Providers\ExternalNotificationProvider.cs" />
    <Compile Include="Providers\Indexer\NzbsOrgProvider.cs" />
    <Compile Include="Providers\HistoryProvider.cs" />
    <Compile Include="Providers\BacklogProvider.cs" />
    <Compile Include="Providers\IndexerProvider.cs" />
    <Compile Include="Providers\PostProcessingProvider.cs" />
    <Compile Include="Providers\QualityProvider.cs" />
    <Compile Include="Providers\RenameProvider.cs" />
    <Compile Include="Providers\RootDirProvider.cs" />
    <Compile Include="Providers\UpcomingEpisodesProvider.cs" />
    <Compile Include="Providers\XbmcProvider.cs" />
    <Compile Include="Repository\EpisodeFile.cs" />
    <Compile Include="Model\Notification\BasicNotification.cs" />
    <Compile Include="Model\Notification\ProgressNotificationStatus.cs" />
    <Compile Include="Model\Notification\BasicNotificationType.cs" />
    <Compile Include="Instrumentation\LogConfiguration.cs" />
    <Compile Include="Parser.cs" />
    <Compile Include="Providers\Fakes\FakeNotificationProvider.cs" />
    <Compile Include="Providers\MediaFileProvider.cs" />
    <Compile Include="Providers\SyncProvider.cs" />
    <Compile Include="Model\Notification\ProgressNotification.cs" />
    <Compile Include="Providers\NotificationProvider.cs" />
    <Compile Include="Providers\Core\ConfigProvider.cs" />
    <Compile Include="Providers\EpisodeProvider.cs" />
    <Compile Include="Providers\Core\HttpProvider.cs" />
    <Compile Include="Providers\SabProvider.cs" />
    <Compile Include="Providers\SeasonProvider.cs" />
    <Compile Include="Repository\Episode.cs" />
    <Compile Include="Instrumentation\Log.cs" />
    <Compile Include="Repository\History.cs" />
    <Compile Include="Repository\Config.cs" />
    <Compile Include="Repository\Quality\QualityProfile.cs" />
    <Compile Include="Repository\RootDir.cs" />
    <Compile Include="Repository\Season.cs" />
    <Compile Include="Repository\Quality\QualityTypes.cs" />
    <Compile Include="Repository\Series.cs" />
    <Compile Include="CentralDispatch.cs" />
    <Compile Include="Properties\AssemblyInfo.cs" />
    <Compile Include="Providers\Core\DiskProvider.cs" />
    <Compile Include="Providers\SeriesProvider.cs" />
    <Compile Include="Providers\TvDbProvider.cs" />
    <Compile Include="WebTimer.cs" />
  </ItemGroup>
  <ItemGroup>
    <BootstrapperPackage Include=".NETFramework,Version=v4.0,Profile=Client">
      <Visible>False</Visible>
      <ProductName>Microsoft .NET Framework 4 Client Profile %28x86 and x64%29</ProductName>
      <Install>true</Install>
    </BootstrapperPackage>
    <BootstrapperPackage Include="Microsoft.Net.Client.3.5">
      <Visible>False</Visible>
      <ProductName>.NET Framework 3.5 SP1 Client Profile</ProductName>
      <Install>false</Install>
    </BootstrapperPackage>
    <BootstrapperPackage Include="Microsoft.Net.Framework.3.5.SP1">
      <Visible>False</Visible>
      <ProductName>.NET Framework 3.5 SP1</ProductName>
      <Install>false</Install>
    </BootstrapperPackage>
    <BootstrapperPackage Include="Microsoft.Windows.Installer.3.1">
      <Visible>False</Visible>
      <ProductName>Windows Installer 3.1</ProductName>
      <Install>true</Install>
    </BootstrapperPackage>
  </ItemGroup>
  <ItemGroup>
    <None Include="packages.config" />
  </ItemGroup>
  <Import Project="$(MSBuildToolsPath)\Microsoft.CSharp.targets" />
  <!-- To modify your build process, add your task inside one of the targets below and uncomment it. 
       Other similar extension points exist, see Microsoft.Common.targets.
  <Target Name="BeforeBuild">
  </Target>
  <Target Name="AfterBuild">
  </Target>
  -->
</Project><|MERGE_RESOLUTION|>--- conflicted
+++ resolved
@@ -166,12 +166,8 @@
     <Compile Include="Instrumentation\SubsonicTarget.cs" />
     <Compile Include="Instrumentation\ExceptioneerTarget.cs" />
     <Compile Include="Instrumentation\NlogWriter.cs" />
-<<<<<<< HEAD
-    <Compile Include="Model\SabnzbdInfoModel.cs" />
+    <Compile Include="Providers\Indexer\SyndicationFeedXmlReader.cs" />
     <Compile Include="Providers\AutoConfigureProvider.cs" />
-=======
-    <Compile Include="Providers\Indexer\SyndicationFeedXmlReader.cs" />
->>>>>>> a8815cd5
     <Compile Include="Providers\Indexer\NzbMatrixProvider.cs" />
     <Compile Include="Providers\Jobs\NewSeriesUpdate.cs" />
     <Compile Include="Providers\Jobs\JobProvider.cs" />
