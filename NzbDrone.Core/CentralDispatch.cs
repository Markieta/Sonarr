﻿using System;
using System.Collections.Generic;
using System.Diagnostics;
using System.IO;
using System.Linq;
using Autofac;
using Autofac.Core;
using NLog;
using NzbDrone.Common;
using NzbDrone.Core.Instrumentation;
using NzbDrone.Core.Jobs;
using NzbDrone.Core.Providers;
using NzbDrone.Core.Providers.Core;
using NzbDrone.Core.Providers.ExternalNotification;
using NzbDrone.Core.Providers.Indexer;
using NzbDrone.Core.Providers.Metadata;
using NzbDrone.Core.Repository;
using PetaPoco;
using SignalR;
using Connection = NzbDrone.Core.Datastore.Connection;

namespace NzbDrone.Core
{
    public class CentralDispatch
    {
        private static readonly Logger logger = LogManager.GetCurrentClassLogger();
        private readonly EnvironmentProvider _environmentProvider;

        public ContainerBuilder ContainerBuilder { get; private set; }

        public CentralDispatch()
        {
            _environmentProvider = new EnvironmentProvider();

            logger.Debug("Initializing ContainerBuilder:");
            ContainerBuilder = new ContainerBuilder();

            ContainerBuilder.RegisterAssemblyTypes(typeof(DiskProvider).Assembly).SingleInstance();
            ContainerBuilder.RegisterAssemblyTypes(typeof(CentralDispatch).Assembly).SingleInstance();
            ContainerBuilder.RegisterType<EnvironmentProvider>();

            InitDatabase();
            RegisterExternalNotifications();
            RegisterMetadataProviders();
            RegisterIndexers();
            RegisterJobs();         
        }

        private void InitDatabase()
        {
            logger.Info("Registering Database...");

            var appDataPath = _environmentProvider.GetAppDataPath();
            if (!Directory.Exists(appDataPath)) Directory.CreateDirectory(appDataPath);

            ContainerBuilder.Register(c => c.Resolve<Connection>().GetMainPetaPocoDb())
                            .As<IDatabase>();

            ContainerBuilder.Register(c => c.Resolve<Connection>().GetLogPetaPocoDb(false))
                            .SingleInstance()
                            .Named<IDatabase>("DatabaseTarget");

            ContainerBuilder.Register(c => c.Resolve<Connection>().GetLogPetaPocoDb())
                            .Named<IDatabase>("LogProvider");

            ContainerBuilder.Register(c => c.Resolve<Connection>().GetLogEfContext())
                            .As<LogDbContext>()
                            .SingleInstance();

            ContainerBuilder.RegisterType<DatabaseTarget>().WithParameter(ResolvedParameter.ForNamed<IDatabase>("DatabaseTarget"));
            ContainerBuilder.RegisterType<LogProvider>().WithParameter(ResolvedParameter.ForNamed<IDatabase>("LogProvider"));
        }

        private void RegisterIndexers()
        {
            logger.Debug("Registering Indexers...");

            ContainerBuilder.RegisterAssemblyTypes(typeof(CentralDispatch).Assembly)
                   .Where(t => t.BaseType == typeof(IndexerBase))
                   .As<IndexerBase>();
        }

        private void RegisterJobs()
        {
            logger.Debug("Registering Background Jobs...");

            ContainerBuilder.RegisterType<JobProvider>().SingleInstance();

            ContainerBuilder.RegisterAssemblyTypes(typeof(CentralDispatch).Assembly)
                   .Where(t => t.GetInterfaces().Contains(typeof(IJob)))
                   .As<IJob>()
                   .SingleInstance();
        }

        private void RegisterExternalNotifications()
        {
<<<<<<< HEAD
            logger.Debug("Initializing Background Jobs...");

            Kernel.Bind<JobProvider>().ToSelf().InSingletonScope();

            Kernel.Bind<IJob>().To<RssSyncJob>().InSingletonScope();
            Kernel.Bind<IJob>().To<ImportNewSeriesJob>().InSingletonScope();
            Kernel.Bind<IJob>().To<UpdateInfoJob>().InSingletonScope();
            Kernel.Bind<IJob>().To<DiskScanJob>().InSingletonScope();
            Kernel.Bind<IJob>().To<DeleteSeriesJob>().InSingletonScope();
            Kernel.Bind<IJob>().To<EpisodeSearchJob>().InSingletonScope();
            Kernel.Bind<IJob>().To<PostDownloadScanJob>().InSingletonScope();
            Kernel.Bind<IJob>().To<UpdateSceneMappingsJob>().InSingletonScope();
            Kernel.Bind<IJob>().To<SeasonSearchJob>().InSingletonScope();
            Kernel.Bind<IJob>().To<RenameSeasonJob>().InSingletonScope();
            Kernel.Bind<IJob>().To<SeriesSearchJob>().InSingletonScope();
            Kernel.Bind<IJob>().To<RenameSeriesJob>().InSingletonScope();
            Kernel.Bind<IJob>().To<BacklogSearchJob>().InSingletonScope();
            Kernel.Bind<IJob>().To<BannerDownloadJob>().InSingletonScope();
            Kernel.Bind<IJob>().To<ConvertEpisodeJob>().InSingletonScope();
            Kernel.Bind<IJob>().To<AppUpdateJob>().InSingletonScope();
            Kernel.Bind<IJob>().To<TrimLogsJob>().InSingletonScope();
            Kernel.Bind<IJob>().To<RecentBacklogSearchJob>().InSingletonScope();
            Kernel.Bind<IJob>().To<SearchHistoryCleanupJob>().InSingletonScope();
            Kernel.Bind<IJob>().To<PastWeekBacklogSearchJob>().InSingletonScope();
            Kernel.Bind<IJob>().To<RefreshEpisodeMetadata>().InSingletonScope();
            Kernel.Bind<IJob>().To<CleanupRecycleBinJob>().InSingletonScope();
            Kernel.Bind<IJob>().To<EmptyRecycleBinJob>().InSingletonScope();
            Kernel.Bind<IJob>().To<XemUpdateJob>().InSingletonScope();
            Kernel.Bind<IJob>().To<AppShutdownJob>().InSingletonScope();
            Kernel.Bind<IJob>().To<AppRestartJob>().InSingletonScope();

            Kernel.Get<JobProvider>().Initialize();
            Kernel.Get<WebTimer>().StartTimer(30);
=======
            logger.Debug("Registering External Notifications...");

            ContainerBuilder.RegisterAssemblyTypes(typeof(CentralDispatch).Assembly)
                   .Where(t => t.BaseType == typeof(ExternalNotificationBase))
                   .As<ExternalNotificationBase>();     
>>>>>>> ca94a3de
        }

        private void RegisterMetadataProviders()
        {
            logger.Debug("Registering Metadata Providers...");

            ContainerBuilder.RegisterAssemblyTypes(typeof(CentralDispatch).Assembly)
                   .Where(t => t.IsSubclassOf(typeof(MetadataBase)))
                   .As<MetadataBase>();
        }

        private void RegisterReporting(IContainer container)
        {
            EnvironmentProvider.UGuid = container.Resolve<ConfigProvider>().UGuid;
            ReportingService.RestProvider = container.Resolve<RestProvider>();
            ReportingService.SetupExceptronDriver();
        }

        private void RegisterQuality(IContainer container)
        {
            logger.Debug("Initializing Quality...");
            container.Resolve<QualityProvider>().SetupDefaultProfiles();
            container.Resolve<QualityTypeProvider>().SetupDefault();
        }

        public void DedicateToHost()
        {
            try
            {
                var pid = _environmentProvider.NzbDroneProcessIdFromEnviroment;

                logger.Debug("Attaching to parent process ({0}) for automatic termination.", pid);

                var hostProcess = Process.GetProcessById(Convert.ToInt32(pid));

                hostProcess.EnableRaisingEvents = true;
                hostProcess.Exited += (delegate
                                           {
                                               logger.Info("Host has been terminated. Shutting down web server.");
                                               ShutDown();
                                           });

                logger.Debug("Successfully Attached to host. Process [{0}]", hostProcess.ProcessName);
            }
            catch (Exception e)
            {
                logger.FatalException("An error has occurred while dedicating to host.", e);
            }
        }

        public IContainer BuildContainer()
        {
            var container = ContainerBuilder.Build();

            logger.Debug("Initializing Components");

            container.Resolve<DatabaseTarget>().Register();
            LogConfiguration.Reload();

            RegisterReporting(container);
            RegisterQuality(container);

            var indexers = container.Resolve<IEnumerable<IndexerBase>>();
            container.Resolve<IndexerProvider>().InitializeIndexers(indexers.ToList());

            var newznabIndexers = new List<NewznabDefinition>
                                      {
                                              new NewznabDefinition { Enable = false, Name = "Nzbs.org", Url = "http://nzbs.org", BuiltIn = true },
                                              new NewznabDefinition { Enable = false, Name = "Nzb.su", Url = "https://nzb.su", BuiltIn = true },
                                              new NewznabDefinition { Enable = false, Name = "Dognzb.cr", Url = "https://dognzb.cr", BuiltIn = true }
                                      };

            container.Resolve<NewznabProvider>().InitializeNewznabIndexers(newznabIndexers);

            container.Resolve<JobProvider>().Initialize();
            container.Resolve<WebTimer>().StartTimer(30);

            var notifiers = container.Resolve<IEnumerable<ExternalNotificationBase>>();
            container.Resolve<ExternalNotificationProvider>().InitializeNotifiers(notifiers.ToList());

            var providers = container.Resolve<IEnumerable<MetadataBase>>();
            container.Resolve<MetadataProvider>().Initialize(providers.ToList());

            //SignalR
            GlobalHost.DependencyResolver = new AutofacSignalrDependencyResolver(container.BeginLifetimeScope("SignalR"));

            return container;
        }

        private static void ShutDown()
        {
            logger.Info("Shutting down application...");
            WebTimer.Stop();
            Process.GetCurrentProcess().Kill();
        }
    }
}<|MERGE_RESOLUTION|>--- conflicted
+++ resolved
@@ -94,47 +94,11 @@
 
         private void RegisterExternalNotifications()
         {
-<<<<<<< HEAD
-            logger.Debug("Initializing Background Jobs...");
-
-            Kernel.Bind<JobProvider>().ToSelf().InSingletonScope();
-
-            Kernel.Bind<IJob>().To<RssSyncJob>().InSingletonScope();
-            Kernel.Bind<IJob>().To<ImportNewSeriesJob>().InSingletonScope();
-            Kernel.Bind<IJob>().To<UpdateInfoJob>().InSingletonScope();
-            Kernel.Bind<IJob>().To<DiskScanJob>().InSingletonScope();
-            Kernel.Bind<IJob>().To<DeleteSeriesJob>().InSingletonScope();
-            Kernel.Bind<IJob>().To<EpisodeSearchJob>().InSingletonScope();
-            Kernel.Bind<IJob>().To<PostDownloadScanJob>().InSingletonScope();
-            Kernel.Bind<IJob>().To<UpdateSceneMappingsJob>().InSingletonScope();
-            Kernel.Bind<IJob>().To<SeasonSearchJob>().InSingletonScope();
-            Kernel.Bind<IJob>().To<RenameSeasonJob>().InSingletonScope();
-            Kernel.Bind<IJob>().To<SeriesSearchJob>().InSingletonScope();
-            Kernel.Bind<IJob>().To<RenameSeriesJob>().InSingletonScope();
-            Kernel.Bind<IJob>().To<BacklogSearchJob>().InSingletonScope();
-            Kernel.Bind<IJob>().To<BannerDownloadJob>().InSingletonScope();
-            Kernel.Bind<IJob>().To<ConvertEpisodeJob>().InSingletonScope();
-            Kernel.Bind<IJob>().To<AppUpdateJob>().InSingletonScope();
-            Kernel.Bind<IJob>().To<TrimLogsJob>().InSingletonScope();
-            Kernel.Bind<IJob>().To<RecentBacklogSearchJob>().InSingletonScope();
-            Kernel.Bind<IJob>().To<SearchHistoryCleanupJob>().InSingletonScope();
-            Kernel.Bind<IJob>().To<PastWeekBacklogSearchJob>().InSingletonScope();
-            Kernel.Bind<IJob>().To<RefreshEpisodeMetadata>().InSingletonScope();
-            Kernel.Bind<IJob>().To<CleanupRecycleBinJob>().InSingletonScope();
-            Kernel.Bind<IJob>().To<EmptyRecycleBinJob>().InSingletonScope();
-            Kernel.Bind<IJob>().To<XemUpdateJob>().InSingletonScope();
-            Kernel.Bind<IJob>().To<AppShutdownJob>().InSingletonScope();
-            Kernel.Bind<IJob>().To<AppRestartJob>().InSingletonScope();
-
-            Kernel.Get<JobProvider>().Initialize();
-            Kernel.Get<WebTimer>().StartTimer(30);
-=======
             logger.Debug("Registering External Notifications...");
 
             ContainerBuilder.RegisterAssemblyTypes(typeof(CentralDispatch).Assembly)
                    .Where(t => t.BaseType == typeof(ExternalNotificationBase))
                    .As<ExternalNotificationBase>();     
->>>>>>> ca94a3de
         }
 
         private void RegisterMetadataProviders()
